import { BrowserRouter, Routes, Route, Link } from "react-router-dom";
import Home from "./Home";
import AdminMovies from "./AdminMovies";
<<<<<<< HEAD
import MovieDetails from "./MovieDetails";
=======
import ReviewPage from "./components/ReviewPage/ReviewPage";
>>>>>>> 25f1a7c1

/**
 * App entry with routing.
 * Maps the root path "/" to the Home component.
 * Add more routes as your app grows.
 */
export default function App() {
  return (
    <BrowserRouter>

      <nav style={{padding:12, borderBottom:"1px solid #eee"}}>
          <Link to="/" style={{marginRight:12}}>Home</Link>
          <Link to="/admin">Admin</Link>
        </nav>

        
      <Routes>
        {/* Homepage route */}
        <Route path="/" element={<Home />} />

        <Route path="/movies/:id" element={<MovieDetails />} />

        {/* Admin route */}
        <Route path="/admin" element={<AdminMovies />} />

        {/* Example: <Route path="/movies" element={<Movies />} /> */}
        <Route path="/movie_reviews/:movieId" element={<ReviewPage/>} />

      </Routes>
    </BrowserRouter>
  );
}<|MERGE_RESOLUTION|>--- conflicted
+++ resolved
@@ -1,11 +1,8 @@
 import { BrowserRouter, Routes, Route, Link } from "react-router-dom";
 import Home from "./Home";
 import AdminMovies from "./AdminMovies";
-<<<<<<< HEAD
 import MovieDetails from "./MovieDetails";
-=======
 import ReviewPage from "./components/ReviewPage/ReviewPage";
->>>>>>> 25f1a7c1
 
 /**
  * App entry with routing.
