import { BrowserRouter, Routes, Route, Link } from "react-router-dom";
import React from 'react';
import Home from "./Home";
import AdminMovies from "./AdminMovies";
import MovieDetails from "./MovieDetails";
import ReviewPage from "./components/ReviewPage/ReviewPage";
<<<<<<< HEAD
import Login from "./Login";
=======
import LoginPage from "./components/LoginPage/LoginPage";
import SignupPage from "./components/LoginPage/SignupPage";
import JwtContext from "./components/Context/JwtContext";
import UserContext from "./components/Context/UserContext";
import LogoutPage from "./components/LogoutPage/LogoutPage";
>>>>>>> 960f3e03

/**
 * App entry with routing.
 * Maps the root path "/" to the Home component.
 * Add more routes as your app grows.
 */
export default function App() {
  // Create Contexts here
  const [jwt, setJwt] = React.useState(() => {
    return localStorage.getItem('jwt') ?? '';
  });
  const jwtContext = {jwt: jwt, setJwt: setJwt};

  const [user, setUser] = React.useState(() => {
    try {
      const storedUser = JSON.parse(localStorage.getItem('user'))
      return storedUser
    }
    catch (e){
      return null;
    }
  })
  const userContext = {user: user, setUser: setUser};

  React.useEffect(
    () => {
      localStorage.setItem('jwt', jwt);
    }, [jwt]
  ); 

  React.useEffect (
    () => {
      localStorage.setItem('user', JSON.stringify(user))
    }, 
    [user]
  )


  return (
    <JwtContext value={jwtContext}>
      <UserContext value={userContext}>
      <BrowserRouter>

        <nav style={{padding:12, borderBottom:"1px solid #eee"}}>
          <Link to="/" style={{marginRight:12}}>Home</Link>
<<<<<<< HEAD
          <Link to="/admin">Admin</Link>
          <Link to="/login" style={{ marginRight: 12 }}>Login</Link>
=======
          {user?.role?.includes('ADMIN') ? <Link to="/admin" style={{marginRight:12}}>Admin</Link> : <></>}
          {user ? <Link to="/logout">Logout</Link> : <></> }
          <h5>{user ? `Welcome, ${user.username}` : "Not Logged In"}</h5>
>>>>>>> 960f3e03
        </nav>

          
        <Routes>
          {/* Homepage route */}
          <Route path="/" element={<Home />} />

          <Route path="/movies/:id" element={<MovieDetails />} />

          {/* Admin route */}
          <Route path="/admin" element={<AdminMovies />} />

          {/* Example: <Route path="/movies" element={<Movies />} /> */}
          <Route path="/movie_reviews/:movieId" element={<ReviewPage/>} />

          <Route path="/login" element={<LoginPage />} />
          
          <Route path="/signup" element={<SignupPage/>}/>

          <Route path="/logout" element={<LogoutPage/>}/>

<<<<<<< HEAD
        <Route path="/login" element={<Login />} />

      </Routes>
    </BrowserRouter>
=======
        </Routes>
      </BrowserRouter>
      </UserContext>
    </JwtContext>
>>>>>>> 960f3e03
  );
}<|MERGE_RESOLUTION|>--- conflicted
+++ resolved
@@ -4,15 +4,12 @@
 import AdminMovies from "./AdminMovies";
 import MovieDetails from "./MovieDetails";
 import ReviewPage from "./components/ReviewPage/ReviewPage";
-<<<<<<< HEAD
 import Login from "./Login";
-=======
 import LoginPage from "./components/LoginPage/LoginPage";
 import SignupPage from "./components/LoginPage/SignupPage";
 import JwtContext from "./components/Context/JwtContext";
 import UserContext from "./components/Context/UserContext";
 import LogoutPage from "./components/LogoutPage/LogoutPage";
->>>>>>> 960f3e03
 
 /**
  * App entry with routing.
@@ -58,14 +55,12 @@
 
         <nav style={{padding:12, borderBottom:"1px solid #eee"}}>
           <Link to="/" style={{marginRight:12}}>Home</Link>
-<<<<<<< HEAD
-          <Link to="/admin">Admin</Link>
+
           <Link to="/login" style={{ marginRight: 12 }}>Login</Link>
-=======
+
           {user?.role?.includes('ADMIN') ? <Link to="/admin" style={{marginRight:12}}>Admin</Link> : <></>}
           {user ? <Link to="/logout">Logout</Link> : <></> }
           <h5>{user ? `Welcome, ${user.username}` : "Not Logged In"}</h5>
->>>>>>> 960f3e03
         </nav>
 
           
@@ -87,16 +82,12 @@
 
           <Route path="/logout" element={<LogoutPage/>}/>
 
-<<<<<<< HEAD
+
         <Route path="/login" element={<Login />} />
-
-      </Routes>
-    </BrowserRouter>
-=======
         </Routes>
       </BrowserRouter>
       </UserContext>
     </JwtContext>
->>>>>>> 960f3e03
+
   );
 }