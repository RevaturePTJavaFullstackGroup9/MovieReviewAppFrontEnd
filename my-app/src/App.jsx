--- conflicted
+++ resolved
@@ -4,16 +4,13 @@
 import AdminMovies from "./AdminMovies";
 import MovieDetails from "./MovieDetails";
 import ReviewPage from "./components/ReviewPage/ReviewPage";
-<<<<<<< HEAD
 import Register from "./Register";
-=======
 import Login from "./Login";
 import LoginPage from "./components/LoginPage/LoginPage";
 import SignupPage from "./components/LoginPage/SignupPage";
 import JwtContext from "./components/Context/JwtContext";
 import UserContext from "./components/Context/UserContext";
 import LogoutPage from "./components/LogoutPage/LogoutPage";
->>>>>>> f347060d
 
 /**
  * App entry with routing.
@@ -59,17 +56,16 @@
 
         <nav style={{padding:12, borderBottom:"1px solid #eee"}}>
           <Link to="/" style={{marginRight:12}}>Home</Link>
-<<<<<<< HEAD
-          <Link to="/admin">Admin</Link>
+
            <Link to="/register">Register</Link>
-=======
+
 
           <Link to="/login" style={{ marginRight: 12 }}>Login</Link>
 
           {user?.role?.includes('ADMIN') ? <Link to="/admin" style={{marginRight:12}}>Admin</Link> : <></>}
           {user ? <Link to="/logout">Logout</Link> : <></> }
           <h5>{user ? `Welcome, ${user.username}` : "Not Logged In"}</h5>
->>>>>>> f347060d
+
         </nav>
 
           
@@ -92,17 +88,13 @@
           <Route path="/logout" element={<LogoutPage/>}/>
 
 
-<<<<<<< HEAD
-        {/* Example: <Route path="/movies" element={<Movies />} /> */}
-        <Route path="/movie_reviews/:movieId" element={<ReviewPage/>} />
+
         <Route path="/register" element={<Register />} />
-=======
         <Route path="/login" element={<Login />} />
         </Routes>
       </BrowserRouter>
       </UserContext>
     </JwtContext>
->>>>>>> f347060d
 
   );
 }